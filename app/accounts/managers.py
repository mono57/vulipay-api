<<<<<<< HEAD
import datetime as dt
=======
import datetime, random
>>>>>>> a52b67e1

from django.conf import settings
from django.utils.translation import gettext_lazy as _
from django.db.models import Manager, Q, F
from django.db.models.functions import Cast
from django.db import models
from django.utils import timezone


class AccountManager(Manager):
    @classmethod
    def generate_account_number(cls):
        return str(random.randint(0, 65535))

class AvailableCountryManager(Manager):
    def get_code(self, iso_code: str):
        qs = self.filter(iso_code=iso_code).values("code")

        if qs.exists():
            return qs.first().get("code")

        return None


class PassCodeManager(Manager):
    # def expired_keys(self):
    #     return self.filter(self.expired_q())

    def get_last_code(self, phone_number, country_iso_code):
        code = (
            self.filter(Q(phone_number=phone_number) & Q(country_iso_code=country_iso_code))
            .last()
        )

        return code

    def check_can_verify(self, phone_number, country_iso_code):
        dt_now = timezone.now()
        qs = super().get_queryset()
        qs_processable_passcode = qs.filter(next_attempt_on__lte=dt_now);
        print('qs.first exits', qs_processable_passcode.exists())
        # qs = self.filter(
        #     Q(country_iso_code=country_iso_code) &
        #     Q(phone_number=phone_number) &
        #     Q(verified=False) &
        #     Q(expired=False) &
        #     Q(next_attempt_on__gte=dt_now))
        passcode = qs_processable_passcode.last()
        print('dt.datetime.now(timezone.utc)', dt_now)
        print('manager next_attempt_on',passcode.next_attempt_on)
        print(qs_processable_passcode.query)
        print('super().get_queryset().last().next_attempt_on', super().get_queryset().last().next_attempt_on)
        return qs.exists(), qs.last()

    # def unexpired_keys(self):
    #     return self.exclude(self.expired_keys())

    # def expired_q(self):
    #     sent_threshold = timezone.now() - datetime.timedelta(
    #         days=settings.PHONE_NUMBER_CONFIRMATION_DAYS
    #     )
    #     return Q(sent_date__lt=sent_threshold)

class PhoneNumberManager(Manager):
    def get_primary(self, account):
        try:
            return self.get(account=account, primary=True)
        except self.model.DoesNotExist:
            return None

    def get_or_none(self, **kwargs):
        qs = self.filter(**kwargs)

        if qs.exists():
            return qs.first()

        return None

    # improve performance
    def get_account(self, phone_number, country_iso_code):
        qs = self.filter(Q(number=phone_number) & Q(country__iso_code=country_iso_code))

        if qs.exists():
            return qs.first().account

        return None<|MERGE_RESOLUTION|>--- conflicted
+++ resolved
@@ -1,8 +1,4 @@
-<<<<<<< HEAD
-import datetime as dt
-=======
 import datetime, random
->>>>>>> a52b67e1
 
 from django.conf import settings
 from django.utils.translation import gettext_lazy as _
