--- conflicted
+++ resolved
@@ -1,8 +1,3 @@
-<<<<<<< HEAD
-import math
-from django.contrib.auth import get_user_model
-=======
->>>>>>> a52b67e1
 from django.db.models import Q
 from django.utils.translation import gettext_lazy as _
 from phonenumbers import NumberParseException
@@ -13,14 +8,8 @@
 from rest_framework import status
 
 from app.accounts.crypto import PassCodeGenerator
-<<<<<<< HEAD
-from app.accounts.models import AvailableCountry, PhoneNumber, PassCode, User as UserModel
-
-User: UserModel = get_user_model()
-=======
 from app.accounts.models import AvailableCountry, PhoneNumber, PassCode, Account
 
->>>>>>> a52b67e1
 class PassCodeSerializer(serializers.Serializer):
     country_iso_code = serializers.CharField()
     phone_number = serializers.CharField()
@@ -110,12 +99,6 @@
         return data
 
     def create(self, validated_data):
-<<<<<<< HEAD
-        phone_number = PhoneNumber.objects.get_or_none(**validated_data)
-
-        if phone_number is not None:
-            return phone_number
-=======
         account = PhoneNumber.objects.get_account(
             validated_data.get('phone_number'),
             validated_data.get('country_iso_code')
@@ -123,31 +106,18 @@
 
         if account is not None:
             return account
->>>>>>> a52b67e1
 
         phone_number: PhoneNumber = PhoneNumber.create(
             phone_number=validated_data.get('phone_number'),
             country_iso_code=validated_data.get('country_iso_code'),
             verified=True)
 
-<<<<<<< HEAD
-        return phone_number
-
-    def to_representation(self, instance: PhoneNumber):
-        if getattr(self.errors, 'status_code', None) == status.HTTP_400_BAD_REQUEST and 'unprocessable_verification' in self.errors:
-            self.errors['invalid'].status_code = 422
-            return super().to_representation(instance)
-
-        user = instance.user
-        refresh = RefreshToken.for_user(user)
-=======
         account = phone_number.account
 
         return account
 
     def to_representation(self, instance: Account):
         refresh = RefreshToken.for_user(instance)
->>>>>>> a52b67e1
 
         repr = {"refresh": str(refresh), "access": str(refresh.access_token)}
 
